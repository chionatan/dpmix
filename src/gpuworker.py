--- conflicted
+++ resolved
@@ -156,11 +156,8 @@
                 densities = gpustats.mvnpdf_multi(gdata[dataind], mu, Sigma,
                                                   weights = w.flatten(), get=False, logged=True,
                                                   order='C')
-<<<<<<< HEAD
-                if ttype==2: #relabel
-=======
+
                 if ttype==2: #identification!!
->>>>>>> 062e6e80
                     Z = np.asarray(cufuncs.gpu_apply_row_max(densities)[1].get(), dtype='i')
                 else:
                     Z = None
