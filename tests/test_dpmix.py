'''
Created on Mar 15, 2012

@author: Andrew Cron
@author: Jacob Frelinger
'''
import sys
#sys.path.insert(0, '../build/lib.linux-x86_64-2.7/')
sys.path.insert(0, "../src")

import numpy as np
import numpy.random as npr
import pymc as pm
#
from dpmix import DPNormalMixture
from BEM import BEM_DPNormalMixture
#from dpmix import DPNormalMixture, BEM_DPNormalMixture
import pylab


#-------------------------------------------------------------------------------
# Generate MV normal mixture

gen_mean = {
    0 : [0, 5],
    1 : [-5, 0],
    2 : [5,0]
}

gen_sd = {
    0 : [0.5, 0.5],
    1 : [.5, 1],
    2 : [1, .25]
}

gen_corr = {
    0 : 0.5,
    1 : -0.5,
    2 : 0
}

group_weights = [0.4, 0.3, 0.3]

def generate_data(n=1e5, k=2, ncomps=3, seed=1):
    npr.seed(seed)
    data_concat = []
    labels_concat = []

    for j in xrange(ncomps):
        mean = gen_mean[j]
        sd = gen_sd[j]
        corr = gen_corr[j]

        cov = np.empty((k, k))
        cov.fill(corr)
        cov[np.diag_indices(k)] = 1
        cov *= np.outer(sd, sd)

        num = int(n * group_weights[j])
        rvs = pm.rmv_normal_cov(mean, cov, size=num)

        data_concat.append(rvs)
        labels_concat.append(np.repeat(j, num))

    return (np.concatenate(labels_concat),
            np.concatenate(data_concat, axis=0))

def plot_2d_mixture(data, labels):
    import matplotlib.pyplot as plt

    plt.figure(figsize=(10, 10))
    colors = 'bgr'
    for j in np.unique(labels):
        x, y = data[labels == j].T
        plt.plot(x, y, '%s.' % colors[j], ms=2)

if __name__ == '__main__':
    from datetime import datetime
    from optparse import OptionParser

    parser = OptionParser()
    parser.add_option("--gpu", default=False)
    parser.add_option("--verbose", default=False)
    parser.add_option("--parallel", default=False, action="store_true")
    (options, args) = parser.parse_args()

    if type(options.gpu) is bool:
        use_gpu = options.gpu
    elif options.gpu == 'ALL':
        use_gpu = [0,1,2,3]
    else:
        use_gpu = int(options.gpu)
    verbosity = int(options.verbose)

    N = int(1e4) # n data points per component
    K = 2 # ndim
    ncomps = 3 # n mixture components
    npr.seed(datetime.now().microsecond)
    true_labels, data = generate_data(n=N, k=K, ncomps=ncomps)
    data = data - data.mean(0)
    data = data/data.std(0)

    #import pdb
    #pdb.set_trace()
<<<<<<< HEAD
    print "use_gpu=" + str(use_gpu)
    mcmc = DPNormalMixture(data, ncomp=3, gpu=use_gpu, verbose=verbosity)#, mu0=mu0)
    mcmc.sample(100,nburn=0)
    #pdb.set_trace()
=======
    mcmc = DPNormalMixture(data, ncomp=3, gpu=use_gpu, verbose=verbosity, 
                           parallel=options.parallel)#, mu0=mu0)
    mcmc.sample(1000,nburn=0)
    print mcmc.mu[-1]
    
>>>>>>> a5037c9e
    bem = BEM_DPNormalMixture(mcmc, verbose=verbosity)
    bem.optimize(maxiter=200)
    print bem.mu

    ident_mcmc = DPNormalMixture(bem, verbose=verbosity)
    ident_mcmc.sample(100, nburn=0, ident=False)

    #pdb.set_trace()
    print ident_mcmc.weights[-1]
    mu = ident_mcmc.mu
    print mu[-1]
    print ident_mcmc.weights[-1]
    pylab.scatter(data[:,0], data[:,1], s=1, edgecolors='none')
    pylab.scatter(mu[:,:,0],mu[:,:,1], c='r')
    mu = bem.mu
    pylab.scatter(mu[:,0],mu[:,1], c='g')
#    mu = mcmc.mu
#    pylab.scatter(mu[:,:,0],mu[:,:,1], c='cyan')
    pylab.show()<|MERGE_RESOLUTION|>--- conflicted
+++ resolved
@@ -102,18 +102,15 @@
 
     #import pdb
     #pdb.set_trace()
-<<<<<<< HEAD
     print "use_gpu=" + str(use_gpu)
     mcmc = DPNormalMixture(data, ncomp=3, gpu=use_gpu, verbose=verbosity)#, mu0=mu0)
     mcmc.sample(100,nburn=0)
     #pdb.set_trace()
-=======
     mcmc = DPNormalMixture(data, ncomp=3, gpu=use_gpu, verbose=verbosity, 
                            parallel=options.parallel)#, mu0=mu0)
     mcmc.sample(1000,nburn=0)
     print mcmc.mu[-1]
-    
->>>>>>> a5037c9e
+
     bem = BEM_DPNormalMixture(mcmc, verbose=verbosity)
     bem.optimize(maxiter=200)
     print bem.mu
